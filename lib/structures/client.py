--- conflicted
+++ resolved
@@ -139,15 +139,7 @@
         text : str
             The string to send with the packet.
         """
-<<<<<<< HEAD
         if self._can_send_data and not self.is_waiting_for_hello():
-            # start timer if not set
-            
-            self._start_timer()
-=======
-        if self._can_send_data:
->>>>>>> 3245b9e2
-
             # start timer if not set
             self._try_start_timer()
             self._send_packet(Command.DATA.value, text)
